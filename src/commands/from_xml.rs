--- conflicted
+++ resolved
@@ -46,26 +46,15 @@
     from_node_to_value(&d.root_element())
 }
 
-<<<<<<< HEAD
 pub fn from_xml_string_to_value(s: String) -> Result<Value, Box<dyn std::error::Error>> {
     let parsed = roxmltree::Document::parse(&s)?;
     Ok(from_document_to_value(&parsed))
-=======
-pub fn from_xml_string_to_value(s: impl AsRef<str>) -> Value {
-    match roxmltree::Document::parse(s.as_ref()) {
-        Ok(doc) => from_document_to_value(&doc),
-        Err(_) => Value::Error(Box::new(ShellError::string(
-            "Can't convert string from xml".to_string(),
-        ))),
-    }
->>>>>>> 4036bf1f
 }
 
 pub fn from_xml(args: CommandArgs) -> Result<OutputStream, ShellError> {
     let out = args.input;
     let span = args.name_span;
     Ok(out
-<<<<<<< HEAD
         .map(move |a| match a {
             Value::Primitive(Primitive::String(s)) => match from_xml_string_to_value(s) {
                 Ok(x) => ReturnValue::Value(x),
@@ -81,14 +70,6 @@
                 "Expected string values from pipeline",
                 "expects strings from pipeline",
                 span,
-=======
-        .map(|a| match a {
-            Value::Primitive(Primitive::String(s)) => {
-                ReturnValue::Value(from_xml_string_to_value(s))
-            }
-            _ => ReturnValue::Value(Value::Error(Box::new(ShellError::string(
-                "Trying to convert XML from non-string".to_string(),
->>>>>>> 4036bf1f
             )))),
         })
         .boxed())
