--- conflicted
+++ resolved
@@ -30,28 +30,17 @@
 prettyprint = "0.7.0"
 futures-preview = { version = "=0.3.0-alpha.17", features = ["compat", "io-compat"] }
 futures-sink-preview = "=0.3.0-alpha.17"
-<<<<<<< HEAD
 futures-async-stream = "0.1.0-alpha.1"
-async-trait = ""
-=======
->>>>>>> 600f0f3a
+async-trait = "0.1.7"
 futures_codec = "0.2.5"
 term = "0.5.2"
 bytes = "0.4.12"
 log = "0.4.8"
 pretty_env_logger = "0.3.0"
-<<<<<<< HEAD
-serde = { version = "1.0.94", features = ["derive"] }
+serde = { version = "1.0.98", features = ["derive"] }
 serde_json = "1.0.40"
 serde-hjson = "0.9.0"
 serde_yaml = "0.8"
-=======
-serde = "1.0.98"
-serde_json = "1.0.40"
-serde-hjson = "0.9.0"
-serde_yaml = "0.8"
-serde_derive = "1.0.98"
->>>>>>> 600f0f3a
 serde_bytes = "0.11.1"
 getset = "0.0.7"
 logos = "0.10.0-rc2"
@@ -81,7 +70,7 @@
 subprocess = "0.1.18"
 sys-info = "0.5.7"
 mime = "0.3.13"
-regex = "1.2.0"
+regex = "1.2.1"
 pretty-hex = "0.1.0"
 neso = "0.5.0"
 rawkey = "0.1.2"
